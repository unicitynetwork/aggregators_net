# Unicity Agent-Aggregator API

This repository contains the API definition and JavaScript implementations for communication between the Agent and Aggregation layers on the Unicity blockchain platform.

## Overview

Unicity's infrastructure comprises a decentralized Agent layer interacting with a hierarchical Proof Aggregation layer. The communication API enables agents to:
1. Submit state transition requests to the Aggregation layer.
2. Retrieve unicity proofs that include timestamped inclusion proofs and global non-deletion proofs.

## API Operations

### 1. Submit State Transition Request
- **Operation:** `submit_commitment`
- **Description:** Allows an agent to submit a state transition request to the Aggregation layer.
- **Input:**
  - `requestId` (string, 64 digit hex number): The unique identifier for the request.
  - `payload` (string, 64 hex number): The hash of the state transition.
  - `authenticator` (structure {state - 64 digit hex of the original state hash, pubkey - hex, signatue - hex, sign_alg - string, hash_alg - string}): Self-authentication of the transition request submission, contains digital signature (or more generically, ZK proof) of the payload signed by the agent's private key (ZK proof of the respective computation linked to the initial state hash and transition hash).
- **Output:**
  - status (string): `success` Indicates if the request was successfully submitted.

### 2. Get Inclusion/exclusion proof
- **Operation:** `get_inclusion_proof`
- **Description:** Retrieves the individual inclusion/exclusion proof for a specific state transition request (optionally, at specific block number)
- **Input:**
  - `requestId` (string, 64 digit hex number): The unique identifier for the state transition request as it was submitted to the unicity.
  - `blockNum` (optional, integer): the block number for which to generate the inclusion/exclusion proof (normally, a hash path between the root at the given blockNum and the respective leaf position corresponding to the requestId)
- **Output:**
  - `inclusionProof` (object, hash path in the unicity tree from the root to the respective leaf or null vertex): Contains proof elements showing the request's inclusion in the unicity SMT (or its exclusion otherwise).

### 3. Get No-Deletion proof
- **Operation:** `get_no_deletion_proof`
- **Description:** Retrieves the global nodeletion proof for the aggregator data structure at specific block number (the nodel proof is recursive, it proves already no deletion/modification of any aggregator records since the genesis till the current blocknum)
- **Input:**
  - `blockNum` (integer): the block number for which to generate the inclusion/exclusion proof (normally, a hash path between the root at the given blockNum and the respective leaf position corresponding to the requestId)
- **Output:**
  - `nonDeletionProof` (object): Zero-knowledge proof confirming no deletion has occurred since the genesis.

## High Availability

The Unicity Aggregator implements a high availability system ensuring service continuity when individual server instances fail.

### Leader Election System

The gateway uses a MongoDB-based leader election mechanism where all servers process requests but only the leader creates blocks:

- **Distributed Processing**: All servers can handle API requests, improving scalability
- **Leader Role**: Only one server (the leader) is responsible for block creation and hash submission to Alphabill
- **Automatic Failover**: If the leader fails, another server automatically takes over block creation responsibilities
- **Conflict Prevention**: MongoDB's atomic operations prevent split-brain scenarios

### How It Works

1. **Distributed Lock**: Servers compete for a lock document in MongoDB to determine the leader
2. **Heartbeats**: The active leader periodically updates its lock to maintain leadership
3. **Automatic Expiration**: If the leader fails, its lock expires after a configurable timeout
4. **Continuous Monitoring**: Follower servers regularly check for leadership opportunities

### Configuration

The high availability mode is **enabled by default**. Configure the HA system through environment variables:

| Variable | Description | Default |
|---|---|---|
<<<<<<< HEAD
| `ENABLE_HIGH_AVAILABILITY` | Enable/disable HA mode | `true` |
=======
| `DISABLE_HIGH_AVAILABILITY` | Disable HA mode (set to 'true' to disable) | `false` |
>>>>>>> 1fcf4215
| `LOCK_TTL_SECONDS` | Lock validity period | `30` |
| `LEADER_HEARTBEAT_INTERVAL` | Leader heartbeat frequency | `10000` (10s) |
| `LEADER_ELECTION_POLLING_INTERVAL` | Follower polling frequency | `5000` (5s) |

### Health Endpoint

The `/health` endpoint provides status information about the server:
- Returns `200 OK` for all servers, with role information in the response body:
  - `{"status": "ok", "role": "leader", "serverId": "server-id"}` - Server is the active leader
  - `{"status": "ok", "role": "follower", "serverId": "server-id"}` - Server is a follower
  - `{"status": "ok", "role": "standalone", "serverId": "server-id"}` - Server is in standalone mode (HA disabled)

This allows load balancers to monitor all servers while providing role information.

## SDK, Transport-Agnostic JavaScript Functions
The `AggregatorAPI` class provides transport-agnostic functions for submitting requests and fetching proofs.
### Constructor
 - **Arguments:**
   - `transport` (object): object implementing communication between agent and Unicity gateway
### submitStateTransition
 - **Implements:** `submit_commitment`
 - **Arguments:**
   - `requestId` (string, 64 digit hex) - unique ID of the state transition request. Normally, this id is calculated from the original state hash and public key (or some other public input for ZK proof)
   - `payload` (string, 64 digit hex) - hash of the agent transition
   - `authenticator` (object, structure {state - 64 digit hex of the original state hash, pubkey - hex, signatue - hex, sign_alg - string, hash_alg - string}) - authenticating the request submission, links payload to requestId, so that only authenticated transition request could be submitted (ex., agent owner uses his private key to sign the tranistion request, or keyless agent submits ZK proof of correct transition from its source state to a new state). Structure:
     - `state` (string, 64 digit hex) - hash of the origin/source state of the transition
     - `pubkey` (string, hex) - public ID for the authentication
     - `signature` (string, hex) - signature/ZK-proof of the payload for the pubkey
     - `sign_alg` (string) - signature algorithm standard
     - `hash_alg` (string) - hash algorithm standard
 - **Returns:**
   - `result` (object) - responce from transport
### getInclusionProof
 - **Implements:** `get_inclusion_proof`
 - **Arguments:**
   - `requestId` (string, 64 digit hex) - unique ID of the state transition request
   - `blockNum` (Optional, integer) - number of a specific block for which to extract the proof. Note, there is no guarantee proofs can be extracted for "ancient" blocks
 - **Returns:**
   - `result` (object) - responce from transport
### getNodelProof
 - **Implements:** `get_no_deletion_proof`
 - **Arguments:**
   - `blockNum` (Optional, integer) - number of a specific block for which to extract the proof. Note, there is no guarantee proofs can be extracted for "ancient" blocks
 - **Returns:**
   - `result` (object) - responce from transport

## JSON-RPC Client and Server Libraries

### JSON-RPC Client

The client uses JSON-RPC to communicate with the Aggregation layer.
#### send
 - **Implements:** Delivers API request to the Unicity Aggregator Layer gateway endpoint
 - **Arguments:**
   - `method` (string) - Unicity API method (ex., aggregator_submit, aggregator_get_path or aggregator_get_nodel)
   - `params` (object) - Struct containing parameters

### JSON-RPC Server

The server processes JSON-RPC requests and calls the corresponding handler functions.

## Example
You can submit and query the status of transaction requests via command-line tools. Use the source code of these tools as a reference.

### register_request.js
Use this to submit your state transition request via command line to the Unicity Aggregator Layer
 - **Usage:** node register_request.js <endpoint_url> <secret> <state> <transition>
   - `endpoint_url` - URL of the Unicity Aggregator Layer Gateway endpoint
   - `secret` - a secret phrase to be used for generating self-authenticated state transition request
   - `state` - a string containg origin state definition
   - `transition` - a string containing state transition from the origin state to some new state
- **Output:** result of the request submission. Note, successful submission does not guarantee that the strate transition request has been registered within the uni8city aggregation layer. It only means that the aggregaor gateway has received and validated the submission. In order to get the proof of the request submission use `get_request.js`

### get_request.js
Use this to request the profs about your state transition request via command line to the Unicity Aggregator Layer
 - **Usage:** node get_request.js <endpoint_url> <request_id>
   - `endpoint_url` - URL of the Unicity Aggregator Layer Gateway endpoint
   - `request_id` - the request id
- **Output:** the proofs

## Integration with your project
 - Include this github project as submodule in your project.
 - Import `UnicityProvider.js`, `JSONRPCTransport`, `SignerEC` and `SHA256Hasher` into your nodejs app.
 - Initialize Unicity provider as here (endpointUrl - url of the Unicity aggregator endpoint, secret - your agent secret, )
```
const transport = new JSONRPCTransport(endpointUrl);
const signer = new SignerEC(crypto.createHash('sha256').update(secret).digest('hex'));
const hasher = new SHA256Hasher();
const provider = new UnicityProvider(transport, signer, hasher);
```
 - Hint: calculate hash of the original `plaintext` as 64 digit hex string `crypto.createHash('sha256').update(plaintext).digest('hex')`
 - Submit state transition request as here (stateHash - hash of the original state as 64 digit hex string, payload - hash of the serialized state transition as 64 digit hex string)
```
try {
	const { requestId, result } = await provider.submitStateTransition(stateHash, payload);
        if (result.status === 'success') {
            console.log('Request successfully registered. Request ID:', requestId);
        } else {
            console.error('Failed to register request:', result);
        }
    } catch (err) {
        console.error('Error registering request:', err.message);
    }
```
 - get proof of the state transition request as here
```
try {
	const { status, path, nodel } = await provider.extractProofs(requestId);
	console.log(`STATUS: ${status}`);
	console.log(`PATH: ${JSON.stringify(path, null, 4)}`);
    } catch (err) {
        console.error('Error getting request:', err.message);
    }
```

## Summary

- **Transport-Agnostic Functions:** `AggregatorAPI` defines core functions for submitting and retrieving proofs.
- **JSON-RPC Client & Server:** Provides JSON-RPC-based communication for practical implementation.

This setup provides a robust, transport-agnostic way to communicate between the Agent and Aggregation layers, with JSON-RPC implementations for easy integration.<|MERGE_RESOLUTION|>--- conflicted
+++ resolved
@@ -63,11 +63,7 @@
 
 | Variable | Description | Default |
 |---|---|---|
-<<<<<<< HEAD
-| `ENABLE_HIGH_AVAILABILITY` | Enable/disable HA mode | `true` |
-=======
 | `DISABLE_HIGH_AVAILABILITY` | Disable HA mode (set to 'true' to disable) | `false` |
->>>>>>> 1fcf4215
 | `LOCK_TTL_SECONDS` | Lock validity period | `30` |
 | `LEADER_HEARTBEAT_INTERVAL` | Leader heartbeat frequency | `10000` (10s) |
 | `LEADER_ELECTION_POLLING_INTERVAL` | Follower polling frequency | `5000` (5s) |
