--- conflicted
+++ resolved
@@ -19,7 +19,7 @@
 import { SmtNode } from '../../src/smt/SmtNode.js';
 import { MockAlphabillClient } from '../consensus/alphabill/MockAlphabillClient.js';
 
-interface IBenchmarkResult {
+interface BenchmarkResult {
   numCommitments: number;
   totalTimeMs: number;
   phases: {
@@ -58,7 +58,7 @@
     this.results[metricName] = value;
   }
 
-  getBenchmarkResult(numCommitments: number): IBenchmarkResult {
+  getBenchmarkResult(numCommitments: number): BenchmarkResult {
     return {
       numCommitments,
       totalTimeMs: performance.now() - this.startTime,
@@ -324,7 +324,7 @@
     return roundManager;
   }
 
-  async function runBenchmark(commitmentCount: number): Promise<IBenchmarkResult> {
+  async function runBenchmark(commitmentCount: number): Promise<BenchmarkResult> {
     const roundManager = createInstrumentedRoundManager();
     const commitments = await generateCommitments(commitmentCount);
 
@@ -339,13 +339,8 @@
     return result;
   }
 
-<<<<<<< HEAD
-  async function formatResult(result: IBenchmarkResult): Promise<void> {
-    logger.info('\n----- Benchmark Results -----');
-=======
   async function formatResult(result: BenchmarkResult): Promise<void> {
     logger.info('----- Benchmark Results -----');
->>>>>>> da3c4b81
     logger.info(`Number of commitments: ${result.numCommitments}`);
     logger.info(`Total time: ${result.totalTimeMs.toFixed(2)}ms`);
 
