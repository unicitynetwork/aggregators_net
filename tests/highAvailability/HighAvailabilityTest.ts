import { MongoDBContainer, StartedMongoDBContainer } from '@testcontainers/mongodb';
import axios, { type AxiosResponse } from 'axios';
import mongoose from 'mongoose';

import { AggregatorGateway } from '../../src/AggregatorGateway.js';
import logger from '../../src/logger.js';

describe('High Availability Tests', () => {
  const gateways: AggregatorGateway[] = [];
  let mongoContainer: StartedMongoDBContainer;
  let mongoUri: string;

  jest.setTimeout(60000);

  beforeAll(async () => {
    logger.info('\n=========== STARTING HA TESTS ===========');

    mongoContainer = await new MongoDBContainer('mongo:7').start();
    mongoUri = mongoContainer.getConnectionString();
    logger.info(`Connecting to MongoDB test container, using connection URI: ${mongoUri}.`);

    await mongoose.connect(mongoUri, { serverSelectionTimeoutMS: 5000, directConnection: true });
  });

  afterAll(async () => {
<<<<<<< HEAD
    console.log('Stopping all gateways...');
=======
    logger.info('Stopping all gateways...');
>>>>>>> 1fcf4215
    for (const gateway of gateways) {
      gateway.stop();
    }

    // Wait a moment to ensure all connections are properly closed
<<<<<<< HEAD
    console.log('Waiting for connections to close...');
    await new Promise((resolve) => setTimeout(resolve, 1000));

    // Close mongoose connection
    console.log('Closing MongoDB connection...');
=======
    logger.info('Waiting for connections to close...');
    await new Promise((resolve) => setTimeout(resolve, 1000));

    // Close mongoose connection
    logger.info('Closing MongoDB connection...');
>>>>>>> 1fcf4215
    await mongoose.connection.close();

    // Wait again to ensure all connections have been closed
    await new Promise((resolve) => setTimeout(resolve, 1000));

    if (mongoContainer) {
      logger.info('\nStopping MongoDB container...');
      mongoContainer.stop({ timeout: 10 });
    }

    logger.info('\n=========== FINISHED ALL HA TESTS ===========');
  });

  it('Should elect a single leader among multiple server instances', async () => {
    logger.info('\n----- TEST 1: Leader Election -----');
    const gatewayConfiguration = {
      highAvailability: {
        enabled: true,
        lockTtlSeconds: 10,
        leaderHeartbeatInterval: 2000,
        leaderElectionPollingInterval: 3000,
      },
      alphabill: {
        useMock: true,
      },
      storage: {
        uri: mongoUri,
      },
    };
    logger.info('Starting gateways...');
    const gateway1 = await AggregatorGateway.create({ aggregatorConfig: { port: 3001 }, ...gatewayConfiguration });
    const gateway2 = await AggregatorGateway.create({ aggregatorConfig: { port: 3002 }, ...gatewayConfiguration });
    const gateway3 = await AggregatorGateway.create({ aggregatorConfig: { port: 3003 }, ...gatewayConfiguration });

    gateways.push(gateway1, gateway2, gateway3);
    logger.info('Starting initial leader election...');

    let hasLeader = false;
    const maxAttempts = 15;
    let attempts = 0;

    const startTime = Date.now();

    while (!hasLeader && attempts < maxAttempts) {
      attempts++;
      await new Promise((resolve) => setTimeout(resolve, 1000));

      if (gateway1.isLeader() || gateway2.isLeader() || gateway3.isLeader()) {
        hasLeader = true;
        const electionTime = Date.now() - startTime;
        logger.info(`Initial leader detected after ${electionTime}ms (${attempts} polling attempts)`);
      }
    }

    expect(hasLeader).toBe(true);

    const [response1, response2, response3] = await Promise.all([
      axios.get('http://localhost:3001/health').catch((e) => e.response || { status: 0, data: null }),
      axios.get('http://localhost:3002/health').catch((e) => e.response || { status: 0, data: null }),
      axios.get('http://localhost:3003/health').catch((e) => e.response || { status: 0, data: null }),
    ]);

<<<<<<< HEAD
    console.log(response1.data);
    console.log(response2.data);
    console.log(response3.data);
=======
    logger.info(response1.data);
    logger.info(response2.data);
    logger.info(response3.data);
>>>>>>> 1fcf4215

    // All servers should return 200 OK
    expect(response1.status).toBe(200);
    expect(response2.status).toBe(200);
    expect(response3.status).toBe(200);

    const leaders = [response1, response2, response3].filter(
      (response) => response && response.status === 200 && response.data?.role === 'leader',
    );

    expect(leaders.length).toBe(1);
    logger.info('Leader elected:', leaders[0].data.serverId);

    const followers = [response1, response2, response3].filter(
      (response) => response && response.status === 200 && response.data?.role === 'follower',
    );

    expect(followers.length).toBe(2);
<<<<<<< HEAD
    console.log('----- TEST 1 COMPLETED -----\n');
=======
    logger.info('----- TEST 1 COMPLETED -----\n');
>>>>>>> 1fcf4215
  });

  it('Should elect a new leader when current leader goes down', async () => {
    logger.info('\n----- TEST 2: Leader Failover -----');
    const responses = await Promise.all([
      axios.get('http://localhost:3001/health').catch((e) => e.response || { status: 0, data: null }),
      axios.get('http://localhost:3002/health').catch((e) => e.response || { status: 0, data: null }),
      axios.get('http://localhost:3003/health').catch((e) => e.response || { status: 0, data: null }),
    ]);

    const leaderIndex = responses.findIndex(
      (response) => response && response.status === 200 && response.data?.role === 'leader',
    );

    expect(leaderIndex).not.toBe(-1);
    const currentLeader = gateways[leaderIndex];
    const currentLeaderId = currentLeader.getServerId();
    logger.info('Current leader:', currentLeaderId);

    await currentLeader.stop();
    logger.info('Current leader stopped, waiting for new leader election...');

    let newLeaderFound = false;
    const maxAttempts = 15;
    let attempts = 0;
    const remainingGateways = gateways.filter((g) => g !== currentLeader);

    const startTime = Date.now();

    while (!newLeaderFound && attempts < maxAttempts) {
      attempts++;

      if (remainingGateways.some((gateway) => gateway.isLeader())) {
        newLeaderFound = true;
        const electionTime = Date.now() - startTime;
        logger.info(`New leader detected after ${electionTime}ms (${attempts} polling attempts)`);
      } else {
        logger.info(`No leader detected yet. Attempt ${attempts}/${maxAttempts}`);
        await new Promise((resolve) => setTimeout(resolve, 500));
      }
    }

    expect(newLeaderFound).toBe(true);

    const remainingResponses = await Promise.all(
      [
        gateways[0] !== currentLeader
          ? axios.get('http://localhost:3001/health').catch((e) => e.response || { status: 0, data: null })
          : null,
        gateways[1] !== currentLeader
          ? axios.get('http://localhost:3002/health').catch((e) => e.response || { status: 0, data: null })
          : null,
        gateways[2] !== currentLeader
          ? axios.get('http://localhost:3003/health').catch((e) => e.response || { status: 0, data: null })
          : null,
      ].filter(Boolean) as Promise<AxiosResponse>[],
    );

    // All remaining servers should return 200 OK
    remainingResponses.forEach((response) => {
      expect(response.status).toBe(200);
    });

    const newLeaders = remainingResponses.filter(
      (response) => response && response.status === 200 && response.data?.role === 'leader',
    );

    expect(newLeaders.length).toBe(1);
    const newLeaderId = newLeaders[0].data.serverId;
    logger.info('New leader elected:', newLeaderId);

    expect(newLeaderId).not.toBe(currentLeaderId);

    const newFollowers = remainingResponses.filter(
      (response) => response && response.status === 200 && response.data?.role === 'follower',
    );

    expect(newFollowers.length).toBe(1);
<<<<<<< HEAD
    console.log('----- TEST 2 COMPLETED -----\n');
=======
    logger.info('----- TEST 2 COMPLETED -----\n');
  });

  it('Should allow all servers to process requests', async () => {
    logger.info('\n----- TEST 3: All Servers Processing Requests -----');

    const mockRequest = {
      jsonrpc: '2.0',
      method: 'get_no_deletion_proof',
      params: {},
      id: 1,
    };

    const responses = await Promise.all(
      gateways
        .filter((g) => !g.isLeader())
        .map((_, i) => {
          const port = 3001 + i;
          return axios
            .post(`http://localhost:${port}/`, mockRequest)
            .catch((e) => e.response || { status: 0, data: null });
        }),
    );

    responses.forEach((response) => {
      // We expect error 500 due to unimplemented method, but it should not be 503 Service Unavailable
      expect(response.status).not.toBe(503);

      // Even with an error, it should have processed the request rather than rejecting it
      if (response.data && response.data.error) {
        expect(response.data.error.message).not.toContain('Service unavailable (standby node)');
        expect(response.data.error.message).toContain('Internal error');
      }
    });

    logger.info('All servers are able to process requests');
    logger.info('----- TEST 3 COMPLETED -----\n');
>>>>>>> 1fcf4215
  });

  it('Should allow all servers to process requests', async () => {
    console.log('\n----- TEST 3: All Servers Processing Requests -----');

    const mockRequest = {
      jsonrpc: '2.0',
      method: 'get_no_deletion_proof',
      params: {},
      id: 1,
    };

    const responses = await Promise.all(
      gateways
        .filter((g) => !g.isLeader())
        .map((_, i) => {
          const port = 3001 + i;
          return axios
            .post(`http://localhost:${port}/`, mockRequest)
            .catch((e) => e.response || { status: 0, data: null });
        }),
    );

    responses.forEach((response) => {
      // We expect error 500 due to unimplemented method, but it should not be 503 Service Unavailable
      expect(response.status).not.toBe(503);

      // Even with an error, it should have processed the request rather than rejecting it
      if (response.data && response.data.error) {
        expect(response.data.error.message).not.toContain('Service unavailable (standby node)');
        expect(response.data.error.message).toContain('Internal error');
      }
    });

    console.log('All servers are able to process requests');
    console.log('----- TEST 3 COMPLETED -----\n');
  });
});<|MERGE_RESOLUTION|>--- conflicted
+++ resolved
@@ -23,29 +23,17 @@
   });
 
   afterAll(async () => {
-<<<<<<< HEAD
-    console.log('Stopping all gateways...');
-=======
     logger.info('Stopping all gateways...');
->>>>>>> 1fcf4215
     for (const gateway of gateways) {
       gateway.stop();
     }
 
     // Wait a moment to ensure all connections are properly closed
-<<<<<<< HEAD
-    console.log('Waiting for connections to close...');
-    await new Promise((resolve) => setTimeout(resolve, 1000));
-
-    // Close mongoose connection
-    console.log('Closing MongoDB connection...');
-=======
     logger.info('Waiting for connections to close...');
     await new Promise((resolve) => setTimeout(resolve, 1000));
 
     // Close mongoose connection
     logger.info('Closing MongoDB connection...');
->>>>>>> 1fcf4215
     await mongoose.connection.close();
 
     // Wait again to ensure all connections have been closed
@@ -108,15 +96,9 @@
       axios.get('http://localhost:3003/health').catch((e) => e.response || { status: 0, data: null }),
     ]);
 
-<<<<<<< HEAD
-    console.log(response1.data);
-    console.log(response2.data);
-    console.log(response3.data);
-=======
     logger.info(response1.data);
     logger.info(response2.data);
     logger.info(response3.data);
->>>>>>> 1fcf4215
 
     // All servers should return 200 OK
     expect(response1.status).toBe(200);
@@ -135,11 +117,7 @@
     );
 
     expect(followers.length).toBe(2);
-<<<<<<< HEAD
-    console.log('----- TEST 1 COMPLETED -----\n');
-=======
     logger.info('----- TEST 1 COMPLETED -----\n');
->>>>>>> 1fcf4215
   });
 
   it('Should elect a new leader when current leader goes down', async () => {
@@ -218,9 +196,6 @@
     );
 
     expect(newFollowers.length).toBe(1);
-<<<<<<< HEAD
-    console.log('----- TEST 2 COMPLETED -----\n');
-=======
     logger.info('----- TEST 2 COMPLETED -----\n');
   });
 
@@ -258,42 +233,5 @@
 
     logger.info('All servers are able to process requests');
     logger.info('----- TEST 3 COMPLETED -----\n');
->>>>>>> 1fcf4215
-  });
-
-  it('Should allow all servers to process requests', async () => {
-    console.log('\n----- TEST 3: All Servers Processing Requests -----');
-
-    const mockRequest = {
-      jsonrpc: '2.0',
-      method: 'get_no_deletion_proof',
-      params: {},
-      id: 1,
-    };
-
-    const responses = await Promise.all(
-      gateways
-        .filter((g) => !g.isLeader())
-        .map((_, i) => {
-          const port = 3001 + i;
-          return axios
-            .post(`http://localhost:${port}/`, mockRequest)
-            .catch((e) => e.response || { status: 0, data: null });
-        }),
-    );
-
-    responses.forEach((response) => {
-      // We expect error 500 due to unimplemented method, but it should not be 503 Service Unavailable
-      expect(response.status).not.toBe(503);
-
-      // Even with an error, it should have processed the request rather than rejecting it
-      if (response.data && response.data.error) {
-        expect(response.data.error.message).not.toContain('Service unavailable (standby node)');
-        expect(response.data.error.message).toContain('Internal error');
-      }
-    });
-
-    console.log('All servers are able to process requests');
-    console.log('----- TEST 3 COMPLETED -----\n');
   });
 });