import { MongoDBContainer, StartedMongoDBContainer } from '@testcontainers/mongodb';
import axios, { type AxiosResponse } from 'axios';
import mongoose from 'mongoose';

import { AggregatorGateway } from '../../src/AggregatorGateway.js';
import logger from '../../src/logger.js';

describe('High Availability Tests', () => {
  const gateways: AggregatorGateway[] = [];
  let mongoContainer: StartedMongoDBContainer;
  let mongoUri: string;

  jest.setTimeout(60000);

  beforeAll(async () => {
    logger.info('\n=========== STARTING HA TESTS ===========');

    mongoContainer = await new MongoDBContainer('mongo:7').start();
    mongoUri = mongoContainer.getConnectionString();
    logger.info(`Connecting to MongoDB test container, using connection URI: ${mongoUri}.`);

    await mongoose.connect(mongoUri, { serverSelectionTimeoutMS: 5000, directConnection: true });
  });

  afterAll(async () => {
    console.log('Stopping all gateways...');
    for (const gateway of gateways) {
      gateway.stop();
    }

    // Wait a moment to ensure all connections are properly closed
    console.log('Waiting for connections to close...');
    await new Promise(resolve => setTimeout(resolve, 1000));

    // Close mongoose connection
    console.log('Closing MongoDB connection...');
    await mongoose.connection.close();
    
    // Wait again to ensure all connections have been closed
    await new Promise(resolve => setTimeout(resolve, 1000));

    if (mongoContainer) {
      logger.info('\nStopping MongoDB container...');
      mongoContainer.stop({ timeout: 10 });
    }

    logger.info('\n=========== FINISHED ALL HA TESTS ===========');
  });

  it('Should elect a single leader among multiple server instances', async () => {
    logger.info('\n----- TEST 1: Leader Election -----');
    const gatewayConfiguration = {
      highAvailability: {
        enabled: true,
        lockTtlSeconds: 10,
        leaderHeartbeatInterval: 2000,
        leaderElectionPollingInterval: 3000,
      },
      alphabill: {
        useMock: true,
      },
      storage: {
        uri: mongoUri,
      },
    };
    logger.info('Starting gateways...');
    const gateway1 = await AggregatorGateway.create({ aggregatorConfig: { port: 3001 }, ...gatewayConfiguration });
    const gateway2 = await AggregatorGateway.create({ aggregatorConfig: { port: 3002 }, ...gatewayConfiguration });
    const gateway3 = await AggregatorGateway.create({ aggregatorConfig: { port: 3003 }, ...gatewayConfiguration });

    gateways.push(gateway1, gateway2, gateway3);
    logger.info('Starting initial leader election...');

    let hasLeader = false;
    const maxAttempts = 15;
    let attempts = 0;

    const startTime = Date.now();

    while (!hasLeader && attempts < maxAttempts) {
      attempts++;
      await new Promise((resolve) => setTimeout(resolve, 1000));

      if (gateway1.isLeader() || gateway2.isLeader() || gateway3.isLeader()) {
        hasLeader = true;
        const electionTime = Date.now() - startTime;
        logger.info(`Initial leader detected after ${electionTime}ms (${attempts} polling attempts)`);
      }
    }

    expect(hasLeader).toBe(true);

    const [response1, response2, response3] = await Promise.all([
      axios.get('http://localhost:3001/health').catch((e) => e.response || { status: 0, data: null }),
      axios.get('http://localhost:3002/health').catch((e) => e.response || { status: 0, data: null }),
      axios.get('http://localhost:3003/health').catch((e) => e.response || { status: 0, data: null }),
    ]);

<<<<<<< HEAD
    logger.info(response1.data);
    logger.info(response2.data);
    logger.info(response3.data);
=======
    console.log(response1.data);
    console.log(response2.data);
    console.log(response3.data);
    
    // All servers should return 200 OK
    expect(response1.status).toBe(200);
    expect(response2.status).toBe(200);
    expect(response3.status).toBe(200);
    
>>>>>>> 80dc3159
    const leaders = [response1, response2, response3].filter(
      (response) => response && response.status === 200 && response.data?.role === 'leader',
    );

    expect(leaders.length).toBe(1);
    logger.info('Leader elected:', leaders[0].data.serverId);

    const followers = [response1, response2, response3].filter(
      (response) => response && response.status === 200 && response.data?.role === 'follower',
    );

<<<<<<< HEAD
    expect(standbys.length).toBe(2);
    logger.info('----- TEST 1 COMPLETED -----\n');
=======
    expect(followers.length).toBe(2);
    console.log('----- TEST 1 COMPLETED -----\n');
>>>>>>> 80dc3159
  });

  it('Should elect a new leader when current leader goes down', async () => {
    logger.info('\n----- TEST 2: Leader Failover -----');
    const responses = await Promise.all([
      axios.get('http://localhost:3001/health').catch((e) => e.response || { status: 0, data: null }),
      axios.get('http://localhost:3002/health').catch((e) => e.response || { status: 0, data: null }),
      axios.get('http://localhost:3003/health').catch((e) => e.response || { status: 0, data: null }),
    ]);

    const leaderIndex = responses.findIndex(
      (response) => response && response.status === 200 && response.data?.role === 'leader',
    );

    expect(leaderIndex).not.toBe(-1);
    const currentLeader = gateways[leaderIndex];
    const currentLeaderId = currentLeader.getServerId();
    logger.info('Current leader:', currentLeaderId);

    await currentLeader.stop();
    logger.info('Current leader stopped, waiting for new leader election...');

    let newLeaderFound = false;
    const maxAttempts = 15;
    let attempts = 0;
    const remainingGateways = gateways.filter((g) => g !== currentLeader);

    const startTime = Date.now();

    while (!newLeaderFound && attempts < maxAttempts) {
      attempts++;

      if (remainingGateways.some((gateway) => gateway.isLeader())) {
        newLeaderFound = true;
        const electionTime = Date.now() - startTime;
        logger.info(`New leader detected after ${electionTime}ms (${attempts} polling attempts)`);
      } else {
        logger.info(`No leader detected yet. Attempt ${attempts}/${maxAttempts}`);
        await new Promise((resolve) => setTimeout(resolve, 500));
      }
    }

    expect(newLeaderFound).toBe(true);

    const remainingResponses = await Promise.all(
      [
        gateways[0] !== currentLeader
          ? axios.get('http://localhost:3001/health').catch((e) => e.response || { status: 0, data: null })
          : null,
        gateways[1] !== currentLeader
          ? axios.get('http://localhost:3002/health').catch((e) => e.response || { status: 0, data: null })
          : null,
        gateways[2] !== currentLeader
          ? axios.get('http://localhost:3003/health').catch((e) => e.response || { status: 0, data: null })
          : null,
      ].filter(Boolean) as Promise<AxiosResponse>[],
    );

    // All remaining servers should return 200 OK
    remainingResponses.forEach(response => {
      expect(response.status).toBe(200);
    });

    const newLeaders = remainingResponses.filter(
      (response) => response && response.status === 200 && response.data?.role === 'leader',
    );

    expect(newLeaders.length).toBe(1);
    const newLeaderId = newLeaders[0].data.serverId;
    logger.info('New leader elected:', newLeaderId);

    expect(newLeaderId).not.toBe(currentLeaderId);
<<<<<<< HEAD
    logger.info('----- TEST 2 COMPLETED -----\n');
=======
    
    const newFollowers = remainingResponses.filter(
      (response) => response && response.status === 200 && response.data?.role === 'follower',
    );

    expect(newFollowers.length).toBe(1);
    console.log('----- TEST 2 COMPLETED -----\n');
>>>>>>> 80dc3159
  });
  
  it('Should allow all servers to process requests', async () => {
    console.log('\n----- TEST 3: All Servers Processing Requests -----');
    
    const mockRequest = {
      jsonrpc: '2.0',
      method: 'get_no_deletion_proof',
      params: {},
      id: 1
    };
    
    const responses = await Promise.all(
      gateways.filter(g => !g.isLeader()).map((_, i) => {
        const port = 3001 + i;
        return axios.post(`http://localhost:${port}/`, mockRequest)
          .catch(e => e.response || { status: 0, data: null });
      })
    );
    
    responses.forEach(response => {
      // We expect error 500 due to unimplemented method, but it should not be 503 Service Unavailable
      expect(response.status).not.toBe(503);
      
      // Even with an error, it should have processed the request rather than rejecting it
      if (response.data && response.data.error) {
        expect(response.data.error.message).not.toContain('Service unavailable (standby node)');
        expect(response.data.error.message).toContain('Internal error');
      }
    });
    
    console.log('All servers are able to process requests');
    console.log('----- TEST 3 COMPLETED -----\n');
  });
});<|MERGE_RESOLUTION|>--- conflicted
+++ resolved
@@ -35,7 +35,7 @@
     // Close mongoose connection
     console.log('Closing MongoDB connection...');
     await mongoose.connection.close();
-    
+
     // Wait again to ensure all connections have been closed
     await new Promise(resolve => setTimeout(resolve, 1000));
 
@@ -96,21 +96,15 @@
       axios.get('http://localhost:3003/health').catch((e) => e.response || { status: 0, data: null }),
     ]);
 
-<<<<<<< HEAD
-    logger.info(response1.data);
-    logger.info(response2.data);
-    logger.info(response3.data);
-=======
     console.log(response1.data);
     console.log(response2.data);
     console.log(response3.data);
-    
+
     // All servers should return 200 OK
     expect(response1.status).toBe(200);
     expect(response2.status).toBe(200);
     expect(response3.status).toBe(200);
-    
->>>>>>> 80dc3159
+
     const leaders = [response1, response2, response3].filter(
       (response) => response && response.status === 200 && response.data?.role === 'leader',
     );
@@ -122,13 +116,8 @@
       (response) => response && response.status === 200 && response.data?.role === 'follower',
     );
 
-<<<<<<< HEAD
-    expect(standbys.length).toBe(2);
-    logger.info('----- TEST 1 COMPLETED -----\n');
-=======
     expect(followers.length).toBe(2);
     console.log('----- TEST 1 COMPLETED -----\n');
->>>>>>> 80dc3159
   });
 
   it('Should elect a new leader when current leader goes down', async () => {
@@ -201,29 +190,25 @@
     logger.info('New leader elected:', newLeaderId);
 
     expect(newLeaderId).not.toBe(currentLeaderId);
-<<<<<<< HEAD
-    logger.info('----- TEST 2 COMPLETED -----\n');
-=======
-    
+
     const newFollowers = remainingResponses.filter(
       (response) => response && response.status === 200 && response.data?.role === 'follower',
     );
 
     expect(newFollowers.length).toBe(1);
     console.log('----- TEST 2 COMPLETED -----\n');
->>>>>>> 80dc3159
-  });
-  
+  });
+
   it('Should allow all servers to process requests', async () => {
     console.log('\n----- TEST 3: All Servers Processing Requests -----');
-    
+
     const mockRequest = {
       jsonrpc: '2.0',
       method: 'get_no_deletion_proof',
       params: {},
       id: 1
     };
-    
+
     const responses = await Promise.all(
       gateways.filter(g => !g.isLeader()).map((_, i) => {
         const port = 3001 + i;
@@ -231,18 +216,18 @@
           .catch(e => e.response || { status: 0, data: null });
       })
     );
-    
+
     responses.forEach(response => {
       // We expect error 500 due to unimplemented method, but it should not be 503 Service Unavailable
       expect(response.status).not.toBe(503);
-      
+
       // Even with an error, it should have processed the request rather than rejecting it
       if (response.data && response.data.error) {
         expect(response.data.error.message).not.toContain('Service unavailable (standby node)');
         expect(response.data.error.message).toContain('Internal error');
       }
     });
-    
+
     console.log('All servers are able to process requests');
     console.log('----- TEST 3 COMPLETED -----\n');
   });
