import { SparseMerkleTree } from '@unicitylabs/commons/lib/smt/SparseMerkleTree.js';

import { IAggregatorConfig } from './AggregatorGateway.js';
import { Commitment } from './commitment/Commitment.js';
import { ICommitmentStorage } from './commitment/ICommitmentStorage.js';
import { IAlphabillClient } from './consensus/alphabill/IAlphabillClient.js';
import { Block } from './hashchain/Block.js';
import { IBlockStorage } from './hashchain/IBlockStorage.js';
import logger from './logger.js';
import { AggregatorRecord } from './records/AggregatorRecord.js';
import { IAggregatorRecordStorage } from './records/IAggregatorRecordStorage.js';
<<<<<<< HEAD
import { IBlockRecordsStorage } from './records/IBlockRecordsStorage.js';
=======
>>>>>>> 1fcf4215
import { ISmtStorage } from './smt/ISmtStorage.js';
import { SmtNode } from './smt/SmtNode.js';

export class RoundManager {
  private commitmentCounter: number = 0;

  public constructor(
    public readonly config: IAggregatorConfig,
    public readonly alphabillClient: IAlphabillClient,
    public readonly smt: SparseMerkleTree,
    public readonly blockStorage: IBlockStorage,
    public readonly recordStorage: IAggregatorRecordStorage,
    public readonly blockRecordsStorage: IBlockRecordsStorage,
    public readonly commitmentStorage: ICommitmentStorage,
    public readonly smtStorage: ISmtStorage,
  ) {}

  public async submitCommitment(commitment: Commitment): Promise<boolean> {
    try {
      await this.commitmentStorage.put(commitment);
      return true;
    } catch (error) {
      logger.error('Failed to submit commitment:', error);
      return false;
    }
  }

  public async createBlock(): Promise<Block> {
    const commitments = await this.commitmentStorage.getCommitmentsForBlock();
<<<<<<< HEAD
=======

    if (commitments && commitments.length > 0) {
      this.commitmentCounter += commitments.length;
    }
>>>>>>> 1fcf4215

    const aggregatorRecords: AggregatorRecord[] = [];
    const smtLeaves: SmtNode[] = [];

    if (commitments && commitments.length > 0) {
      for (const commitment of commitments) {
        aggregatorRecords.push(
          new AggregatorRecord(commitment.requestId, commitment.transactionHash, commitment.authenticator),
        );

        const nodePath = commitment.requestId.toBigInt();
        const nodeValue = commitment.transactionHash.data;
        smtLeaves.push(new SmtNode(nodePath, nodeValue));
      }
    }

    // Start storing records and SMT leaves in parallel
    let recordStoragePromise: Promise<boolean>;
    let smtLeafStoragePromise: Promise<boolean>;

    try {
      recordStoragePromise =
        aggregatorRecords.length > 0 ? this.recordStorage.putBatch(aggregatorRecords) : Promise.resolve(true);

      smtLeafStoragePromise = smtLeaves.length > 0 ? this.smtStorage.putBatch(smtLeaves) : Promise.resolve(true);
    } catch (error) {
      logger.error('Failed to start storing records and SMT leaves:', error);
      throw error;
    }

    if (smtLeaves.length > 0) {
      for (const leaf of smtLeaves) {
        try {
          await this.smt.addLeaf(leaf.path, leaf.value);
        } catch (error) {
          logger.error('Failed to add leaf to SMT:', error);
          throw error;
        }
      }
    }

    try {
      await Promise.all([recordStoragePromise, smtLeafStoragePromise]);
    } catch (error) {
      logger.error('Failed to store records and SMT leaves:', error);
      throw error;
    }

    let submitHashResponse;
    const rootHash = this.smt.rootHash;
    try {
      submitHashResponse = await this.alphabillClient.submitHash(rootHash);
    } catch (error) {
      logger.error('Failed to submit hash to Alphabill:', error);
      throw error;
    }

    try {
      const txProof = submitHashResponse.txProof;
      const previousBlockHash = submitHashResponse.previousBlockHash;
      const blockNumber = await this.blockStorage.getNextBlockNumber();
      const block = new Block(
        blockNumber,
        this.config.chainId!,
        this.config.version!,
        this.config.forkId!,
        txProof.transactionProof.unicityCertificate.unicitySeal.timestamp,
        txProof,
        previousBlockHash,
        rootHash,
        null, // TODO add noDeletionProof
      );
      await this.blockStorage.put(block);
<<<<<<< HEAD
      await this.blockRecordsStorage.put({
        blockNumber: blockNumber,
        requestIds: commitments.map((commitment) => commitment.requestId),
      });
=======
>>>>>>> 1fcf4215

      if (commitments.length > 0) {
        await this.commitmentStorage.confirmBlockProcessed();
      }

<<<<<<< HEAD
      console.log(`Block ${blockNumber} created successfully with ${commitments.length} commitments`);
=======
      logger.info(`Block ${blockNumber} created successfully with ${commitments.length} commitments`);
>>>>>>> 1fcf4215

      return block;
    } catch (error) {
      console.error('Failed to create block:', error);
      throw error;
    }
  }

  /**
   * Returns the total number of commitments processed so far
   */
  public getCommitmentCount(): number {
    return this.commitmentCounter;
  }
}<|MERGE_RESOLUTION|>--- conflicted
+++ resolved
@@ -9,10 +9,7 @@
 import logger from './logger.js';
 import { AggregatorRecord } from './records/AggregatorRecord.js';
 import { IAggregatorRecordStorage } from './records/IAggregatorRecordStorage.js';
-<<<<<<< HEAD
 import { IBlockRecordsStorage } from './records/IBlockRecordsStorage.js';
-=======
->>>>>>> 1fcf4215
 import { ISmtStorage } from './smt/ISmtStorage.js';
 import { SmtNode } from './smt/SmtNode.js';
 
@@ -42,13 +39,10 @@
 
   public async createBlock(): Promise<Block> {
     const commitments = await this.commitmentStorage.getCommitmentsForBlock();
-<<<<<<< HEAD
-=======
 
     if (commitments && commitments.length > 0) {
       this.commitmentCounter += commitments.length;
     }
->>>>>>> 1fcf4215
 
     const aggregatorRecords: AggregatorRecord[] = [];
     const smtLeaves: SmtNode[] = [];
@@ -122,23 +116,16 @@
         null, // TODO add noDeletionProof
       );
       await this.blockStorage.put(block);
-<<<<<<< HEAD
       await this.blockRecordsStorage.put({
         blockNumber: blockNumber,
         requestIds: commitments.map((commitment) => commitment.requestId),
       });
-=======
->>>>>>> 1fcf4215
 
       if (commitments.length > 0) {
         await this.commitmentStorage.confirmBlockProcessed();
       }
 
-<<<<<<< HEAD
-      console.log(`Block ${blockNumber} created successfully with ${commitments.length} commitments`);
-=======
       logger.info(`Block ${blockNumber} created successfully with ${commitments.length} commitments`);
->>>>>>> 1fcf4215
 
       return block;
     } catch (error) {
