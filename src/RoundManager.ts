--- conflicted
+++ resolved
@@ -158,17 +158,10 @@
   }
 
   /**
-<<<<<<< HEAD
-   * Returns the total number of commitments submitted so far
-   */
-  public getSubmitCount(): number {
-    return this.submitCounter;
-=======
    * Exposes the Block Storage.
    */
   public getBlockStorage(): IBlockStorage {
     return this.blockStorage;
->>>>>>> 860e7e38
   }
 
   /**
