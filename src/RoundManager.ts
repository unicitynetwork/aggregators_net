import { SparseMerkleTree } from '@unicitylabs/commons/lib/smt/SparseMerkleTree.js';

import { IAggregatorConfig } from './AggregatorGateway.js';
import { Commitment } from './commitment/Commitment.js';
import { ICommitmentStorage } from './commitment/ICommitmentStorage.js';
import { IAlphabillClient } from './consensus/alphabill/IAlphabillClient.js';
import { Block } from './hashchain/Block.js';
import { IBlockStorage } from './hashchain/IBlockStorage.js';
import { AggregatorRecord } from './records/AggregatorRecord.js';
import { IAggregatorRecordStorage } from './records/IAggregatorRecordStorage.js';
import { SmtNode } from './smt/SmtNode.js';

export class RoundManager {
  public constructor(
    public readonly config: IAggregatorConfig,
    public readonly alphabillClient: IAlphabillClient,
    public readonly smt: SparseMerkleTree,
    public readonly blockStorage: IBlockStorage,
    public readonly recordStorage: IAggregatorRecordStorage,
    public readonly commitmentStorage: ICommitmentStorage,
  ) {}

  public async submitCommitment(commitment: Commitment): Promise<boolean> {
    try {
      await this.commitmentStorage.put(commitment);
      return true;
    } catch (error) {
      console.error('Failed to submit commitment:', error);
      return false;
    }
  }

  public async createBlock(): Promise<Block> {
<<<<<<< HEAD
    try {
      const commitments = await this.commitmentStorage.getCommitmentsForBlock();

      if (commitments.length > 0) {´
        const aggregatorRecords: AggregatorRecord[] = [];
        for (const commitment of commitments) {
          aggregatorRecords.push(
            new AggregatorRecord(commitment.requestId, commitment.transactionHash, commitment.authenticator),
          );
        }

        // Store records and add leaves to SMT in parallel
        const recordStoragePromise = this.recordStorage.putBatch(aggregatorRecords);

        for (const commitment of commitments) {
          try {
            const nodePath = commitment.requestId.toBigInt();
            const nodeValue = commitment.transactionHash.data;
            const leaf = new SmtNode(nodePath, nodeValue);
            await this.smt.addLeaf(leaf.path, leaf.value);
          } catch (error) {
            console.error('Failed to add leaf to SMT:', error);
            throw error;
          }
        }

        await recordStoragePromise;
      }

      const rootHash = this.smt.rootHash;
      const submitHashResponse = await this.alphabillClient.submitHash(rootHash);

      const txProof = submitHashResponse.txProof;
      const previousBlockHash = submitHashResponse.previousBlockHash;
      const blockNumber = await this.blockStorage.getNextBlockNumber();
      const block = new Block(
        blockNumber,
        this.config.chainId!,
        this.config.version!,
        this.config.forkId!,
        txProof.transactionProof.unicityCertificate.unicitySeal.timestamp,
        txProof,
        previousBlockHash,
        rootHash,
        null, // TODO add noDeletionProof
      );
      await this.blockStorage.put(block);
      
      if (commitments.length > 0) {
        await this.commitmentStorage.confirmBlockProcessed();
      }
      
      return block;
    } catch (error) {
      console.error('Failed to create block:', error);
      throw error;
    }
=======
    const commitments = await this.commitmentStorage.getAll();

    const aggregatorRecords: AggregatorRecord[] = [];
    if (commitments && commitments.length > 0) {
      for (const commitment of commitments) {
        aggregatorRecords.push(
          new AggregatorRecord(commitment.requestId, commitment.transactionHash, commitment.authenticator),
        );
      }
    }

    // Start storing records in parallel with adding leaves to SMT
    let recordStoragePromise: Promise<boolean>;
    try {
      recordStoragePromise =
        aggregatorRecords.length > 0 ? this.recordStorage.putBatch(aggregatorRecords) : Promise.resolve(true);
    } catch (error) {
      console.error('Failed to start record storage:', error);
      throw error;
    }

    if (commitments && commitments.length > 0) {
      for (const commitment of commitments) {
        try {
          const nodePath = commitment.requestId.toBigInt();
          const nodeValue = commitment.transactionHash.data;
          const leaf = new SmtNode(nodePath, nodeValue);
          await this.smt.addLeaf(leaf.path, leaf.value);
        } catch (error) {
          console.error('Failed to add leaf to SMT:', error);
          throw error;
        }
      }
    }

    try {
      await recordStoragePromise;
    } catch (error) {
      console.error('Failed to store records:', error);
      throw error;
    }

    let submitHashResponse;
    const rootHash = this.smt.rootHash;
    try {
      submitHashResponse = await this.alphabillClient.submitHash(rootHash);
    } catch (error) {
      console.error('Failed to submit hash to Alphabill:', error);
      throw error;
    }

    try {
      const txProof = submitHashResponse.txProof;
      const previousBlockHash = submitHashResponse.previousBlockHash;
      const blockNumber = await this.blockStorage.getNextBlockNumber();
      const block = new Block(
        blockNumber,
        this.config.chainId!,
        this.config.version!,
        this.config.forkId!,
        txProof.transactionProof.unicityCertificate.unicitySeal.timestamp,
        txProof,
        previousBlockHash,
        rootHash,
        null, // TODO add noDeletionProof
      );
      await this.blockStorage.put(block);
      return block;
    } catch (error) {
      console.error('Failed to create or store block:', error);
      throw error;
    }
>>>>>>> fdfb2a5b
  }
}<|MERGE_RESOLUTION|>--- conflicted
+++ resolved
@@ -28,14 +28,20 @@
       console.error('Failed to submit commitment:', error);
       return false;
     }
+    try {
+      await this.commitmentStorage.put(commitment);
+      return true;
+    } catch (error) {
+      console.error('Failed to submit commitment:', error);
+      return false;
+    }
   }
 
   public async createBlock(): Promise<Block> {
-<<<<<<< HEAD
     try {
       const commitments = await this.commitmentStorage.getCommitmentsForBlock();
 
-      if (commitments.length > 0) {´
+      if (commitments.length > 0) {
         const aggregatorRecords: AggregatorRecord[] = [];
         for (const commitment of commitments) {
           aggregatorRecords.push(
@@ -89,79 +95,5 @@
       console.error('Failed to create block:', error);
       throw error;
     }
-=======
-    const commitments = await this.commitmentStorage.getAll();
-
-    const aggregatorRecords: AggregatorRecord[] = [];
-    if (commitments && commitments.length > 0) {
-      for (const commitment of commitments) {
-        aggregatorRecords.push(
-          new AggregatorRecord(commitment.requestId, commitment.transactionHash, commitment.authenticator),
-        );
-      }
-    }
-
-    // Start storing records in parallel with adding leaves to SMT
-    let recordStoragePromise: Promise<boolean>;
-    try {
-      recordStoragePromise =
-        aggregatorRecords.length > 0 ? this.recordStorage.putBatch(aggregatorRecords) : Promise.resolve(true);
-    } catch (error) {
-      console.error('Failed to start record storage:', error);
-      throw error;
-    }
-
-    if (commitments && commitments.length > 0) {
-      for (const commitment of commitments) {
-        try {
-          const nodePath = commitment.requestId.toBigInt();
-          const nodeValue = commitment.transactionHash.data;
-          const leaf = new SmtNode(nodePath, nodeValue);
-          await this.smt.addLeaf(leaf.path, leaf.value);
-        } catch (error) {
-          console.error('Failed to add leaf to SMT:', error);
-          throw error;
-        }
-      }
-    }
-
-    try {
-      await recordStoragePromise;
-    } catch (error) {
-      console.error('Failed to store records:', error);
-      throw error;
-    }
-
-    let submitHashResponse;
-    const rootHash = this.smt.rootHash;
-    try {
-      submitHashResponse = await this.alphabillClient.submitHash(rootHash);
-    } catch (error) {
-      console.error('Failed to submit hash to Alphabill:', error);
-      throw error;
-    }
-
-    try {
-      const txProof = submitHashResponse.txProof;
-      const previousBlockHash = submitHashResponse.previousBlockHash;
-      const blockNumber = await this.blockStorage.getNextBlockNumber();
-      const block = new Block(
-        blockNumber,
-        this.config.chainId!,
-        this.config.version!,
-        this.config.forkId!,
-        txProof.transactionProof.unicityCertificate.unicitySeal.timestamp,
-        txProof,
-        previousBlockHash,
-        rootHash,
-        null, // TODO add noDeletionProof
-      );
-      await this.blockStorage.put(block);
-      return block;
-    } catch (error) {
-      console.error('Failed to create or store block:', error);
-      throw error;
-    }
->>>>>>> fdfb2a5b
   }
 }