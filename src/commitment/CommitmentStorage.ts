import { Authenticator } from '@unicitylabs/commons/lib/api/Authenticator.js';
import { RequestId } from '@unicitylabs/commons/lib/api/RequestId.js';
import { DataHash } from '@unicitylabs/commons/lib/hash/DataHash.js';
import { Signature } from '@unicitylabs/commons/lib/signing/Signature.js';
import mongoose, { model } from 'mongoose';

import { SCHEMA_TYPES } from '../StorageSchemaTypes.js';
import { Commitment } from './Commitment.js';
import { ICommitmentStorage } from './ICommitmentStorage.js';
import logger from '../logger.js';

interface ICommitment {
  requestId: string;
  transactionHash: Uint8Array;
  authenticator: {
    publicKey: Uint8Array;
    algorithm: string;
    signature: Uint8Array;
    stateHash: Uint8Array;
  };
  sequenceId: number;
}

enum CursorStatus {
  COMPLETE = 'COMPLETE',
  IN_PROGRESS = 'IN_PROGRESS',
}

const COMMITMENT_BATCH_SIZE = 1000;

interface ICursorCheckpoint {
  // Status of the cursor
  status: string;
  // Sequence IDs for tracking processed commitments
  lastProcessedSequenceId: number;
  currentBatchEndSequenceId: number;
}

const CommitmentSchema = new mongoose.Schema(
  {
    requestId: { required: true, type: String, unique: true },
    transactionHash: { required: true, type: SCHEMA_TYPES.UINT8_ARRAY },
    authenticator: {
      algorithm: { required: true, type: String },
      publicKey: { required: true, type: SCHEMA_TYPES.UINT8_ARRAY },
      signature: { required: true, type: SCHEMA_TYPES.UINT8_ARRAY },
      stateHash: { required: true, type: SCHEMA_TYPES.UINT8_ARRAY },
    },
    sequenceId: { required: true, type: Number, index: true },
  },
  {
    capped: {
      size: 10 * 1024 * 1024,
    },
  },
);

const CursorCheckpointSchema = new mongoose.Schema(
  {
    _id: { type: String, default: 'commitmentCursor' },
    status: {
      type: String,
      enum: [CursorStatus.COMPLETE, CursorStatus.IN_PROGRESS],
      default: CursorStatus.COMPLETE,
    },
    lastProcessedSequenceId: { type: Number },
    currentBatchEndSequenceId: { type: Number },
  },
  {
    timestamps: true,
  },
);

const CommitmentModel = model<ICommitment>('Commitment', CommitmentSchema);
const CursorCheckpointModel = model<ICursorCheckpoint>('CursorCheckpoint', CursorCheckpointSchema);

const sequenceSchema = new mongoose.Schema({
  _id: { type: String, required: true },
  seq: { type: Number, default: 0 },
});

const SequenceModel = mongoose.model('Sequence', sequenceSchema);

async function getNextSequenceValue(sequenceName: string): Promise<number> {
  const sequenceDoc = await SequenceModel.findOneAndUpdate(
    { _id: sequenceName },
    { $inc: { seq: 1 } },
    { new: true, upsert: true },
  );
  return sequenceDoc.seq;
}

export class CommitmentStorage implements ICommitmentStorage {
  private readonly retryAttempts = 5;
  private readonly retryDelay = 100; // ms

  public async put(commitment: Commitment): Promise<boolean> {
    try {
      const sequenceId = await getNextSequenceValue('commitment_counter');
      const commitmentData = {
        requestId: commitment.requestId.toDto(),
        transactionHash: commitment.transactionHash.data,
        authenticator: {
          algorithm: commitment.authenticator.algorithm,
          publicKey: commitment.authenticator.publicKey,
          signature: commitment.authenticator.signature.encode(),
          stateHash: commitment.authenticator.stateHash.data,
        },
        sequenceId,
      };

      let retries = 0;
      let success = false;
      while (!success && retries < this.retryAttempts) {
        try {
          await CommitmentModel.create(commitmentData);
          success = true;
        } catch (error: any) {
          retries++;
<<<<<<< HEAD
          console.log(`Error inserting commitment (attempt ${retries}): ${error.message}`);
=======
          logger.info(`Error inserting commitment (attempt ${retries}): ${error.message}`);
>>>>>>> 1fcf4215

          if (retries < this.retryAttempts) {
            await new Promise((resolve) => setTimeout(resolve, this.retryDelay * retries));
          } else {
<<<<<<< HEAD
            console.log(`Failed to insert commitment after ${this.retryAttempts} attempts.`);
=======
            logger.info(`Failed to insert commitment after ${this.retryAttempts} attempts.`);
>>>>>>> 1fcf4215
            throw error;
          }
        }
      }

      return true;
    } catch (error) {
      console.error('Failed to store commitment:', error);
      throw error;
    }
  }

  public async getCommitmentsForBlock(): Promise<Commitment[]> {
    const cursor = await this.getOrInitializeCursor();
    let commitments: any[] = [];

    if (cursor.status === CursorStatus.COMPLETE) {
      let query = {};

      if (cursor.lastProcessedSequenceId) {
        query = { sequenceId: { $gt: cursor.lastProcessedSequenceId } };
      }

      commitments = await CommitmentModel.find(query).sort({ sequenceId: 1 }).limit(COMMITMENT_BATCH_SIZE);

      if (commitments.length > 0) {
        const endSequenceId = commitments[commitments.length - 1].sequenceId;
        const startSequenceId = commitments[0].sequenceId;

        // Check for gaps in sequence IDs
        const sequenceIds = commitments.map((c) => c.sequenceId).sort((a, b) => a - b);
        const expectedCount = endSequenceId - startSequenceId + 1;

        if (sequenceIds.length < expectedCount) {
<<<<<<< HEAD
          console.log(
=======
          logger.info(
>>>>>>> 1fcf4215
            `WARNING: Sequence ID gap detected! Range ${startSequenceId}-${endSequenceId} should have ${expectedCount} items but found ${sequenceIds.length}`,
          );

          // Try to find and recover missing commitments
          const missingCommitments = await this.findMissingCommitments(sequenceIds);

          if (missingCommitments.length > 0) {
            commitments.push(...missingCommitments);
            commitments.sort((a, b) => a.sequenceId - b.sequenceId);
          }
        }

<<<<<<< HEAD
        console.log(`Batch: Got ${commitments.length} commitments, sequence range ${startSequenceId}-${endSequenceId}`);
=======
        logger.info(`Batch: Got ${commitments.length} commitments, sequence range ${startSequenceId}-${endSequenceId}`);
>>>>>>> 1fcf4215

        await this.updateCursor({
          status: CursorStatus.IN_PROGRESS,
          currentBatchEndSequenceId: endSequenceId,
        });
      }
    } else if (cursor.status === CursorStatus.IN_PROGRESS) {
      if (cursor.lastProcessedSequenceId && cursor.currentBatchEndSequenceId) {
        const query = {
          sequenceId: {
            $gt: cursor.lastProcessedSequenceId,
            $lte: cursor.currentBatchEndSequenceId,
          },
        };

        commitments = await CommitmentModel.find(query).sort({ sequenceId: 1 });
      } else {
<<<<<<< HEAD
        console.log(`Cursor is IN_PROGRESS but missing sequence ID boundaries`);
=======
        logger.info(`Cursor is IN_PROGRESS but missing sequence ID boundaries`);
>>>>>>> 1fcf4215
      }
    }

    return commitments.map((commitment) => {
      const authenticator = new Authenticator(
        commitment.authenticator.publicKey,
        commitment.authenticator.algorithm,
        new Signature(commitment.authenticator.signature.slice(0, -1), commitment.authenticator.signature[65]),
        DataHash.fromImprint(commitment.authenticator.stateHash),
      );
      return new Commitment(
        RequestId.fromDto(commitment.requestId),
        DataHash.fromImprint(commitment.transactionHash),
        authenticator,
      );
    });
  }

  public async confirmBlockProcessed(): Promise<boolean> {
    const currentCursor = await CursorCheckpointModel.findById('commitmentCursor');
    if (!currentCursor || !currentCursor.currentBatchEndSequenceId) {
<<<<<<< HEAD
      console.log('Error: Cannot confirm block processed - cursor not found or missing currentBatchEndSequenceId');
=======
      logger.info('Error: Cannot confirm block processed - cursor not found or missing currentBatchEndSequenceId');
>>>>>>> 1fcf4215
      return false;
    }

    const endSequenceId = currentCursor.currentBatchEndSequenceId;

    const result = await CursorCheckpointModel.updateOne(
      { _id: 'commitmentCursor', status: CursorStatus.IN_PROGRESS },
      {
        $set: {
          lastProcessedSequenceId: endSequenceId,
          status: CursorStatus.COMPLETE,
          currentBatchEndSequenceId: null,
        },
      },
    );
    return result.modifiedCount > 0;
  }

  private async getOrInitializeCursor(): Promise<ICursorCheckpoint> {
    let cursor = await CursorCheckpointModel.findById('commitmentCursor');
    if (!cursor) {
      cursor = await CursorCheckpointModel.create({
        _id: 'commitmentCursor',
        status: CursorStatus.COMPLETE,
      });
    }

    return cursor;
  }

  private async updateCursor(updates: Partial<ICursorCheckpoint>): Promise<void> {
    await CursorCheckpointModel.findByIdAndUpdate('commitmentCursor', updates, { upsert: true });
  }

  private async findMissingCommitments(sequenceIds: number[]): Promise<any[]> {
    const gaps: number[] = [];
    const sortedIds = [...sequenceIds].sort((a, b) => a - b);

    for (let i = 1; i < sortedIds.length; i++) {
      if (sortedIds[i] > sortedIds[i - 1] + 1) {
        for (let j = sortedIds[i - 1] + 1; j < sortedIds[i]; j++) {
          gaps.push(j);
        }
      }
    }

    if (gaps.length === 0) {
      return [];
    }

<<<<<<< HEAD
    console.log(`Missing sequence IDs: ${gaps.join(', ')}`);
=======
    logger.info(`Missing sequence IDs: ${gaps.join(', ')}`);
>>>>>>> 1fcf4215

    // Look for these commitments with retry logic
    const recoveredCommitments: any[] = [];
    let retriesLeft = this.retryAttempts;
    let stillMissingCount = gaps.length;

    while (retriesLeft > 0 && stillMissingCount > 0) {
      const foundCommitments = await CommitmentModel.find({
        sequenceId: { $in: gaps },
      });

      if (foundCommitments.length > 0) {
<<<<<<< HEAD
        console.log(
=======
        logger.info(
>>>>>>> 1fcf4215
          `Found ${foundCommitments.length} of ${gaps.length} commitments with missing sequence IDs on try ${this.retryAttempts - retriesLeft + 1}!`,
        );

        // Add the missing commitments to our results
        foundCommitments.forEach((c) => {
<<<<<<< HEAD
          console.log(`  ID: ${c._id}, SeqID: ${c.sequenceId}, RequestID: ${c.requestId}`);
=======
          logger.info(`  ID: ${c._id}, SeqID: ${c.sequenceId}, RequestID: ${c.requestId}`);
>>>>>>> 1fcf4215
          recoveredCommitments.push(c);

          const index = gaps.indexOf(c.sequenceId);
          if (index !== -1) {
            gaps.splice(index, 1);
          }
        });

        stillMissingCount = gaps.length;

        if (stillMissingCount === 0) {
<<<<<<< HEAD
          console.log(`All missing commitments found after ${this.retryAttempts - retriesLeft + 1} attempts!`);
=======
          logger.info(`All missing commitments found after ${this.retryAttempts - retriesLeft + 1} attempts!`);
>>>>>>> 1fcf4215
          break;
        }
      }

      if (stillMissingCount === 0 || retriesLeft === 1) {
        break;
      }

      retriesLeft--;
<<<<<<< HEAD
      console.log(
=======
      logger.info(
>>>>>>> 1fcf4215
        `Still missing ${stillMissingCount} commitments. Retrying after delay... (${retriesLeft} retries left)`,
      );
      await new Promise((resolve) => setTimeout(resolve, this.retryDelay * (this.retryAttempts - retriesLeft)));
    }

    if (stillMissingCount > 0) {
<<<<<<< HEAD
      console.log(
=======
      logger.info(
>>>>>>> 1fcf4215
        `WARNING: Unable to find ${stillMissingCount} commitments with sequence IDs: ${gaps.join(', ')} after ${this.retryAttempts} attempts`,
      );
    }

    return recoveredCommitments;
  }
}<|MERGE_RESOLUTION|>--- conflicted
+++ resolved
@@ -117,20 +117,12 @@
           success = true;
         } catch (error: any) {
           retries++;
-<<<<<<< HEAD
-          console.log(`Error inserting commitment (attempt ${retries}): ${error.message}`);
-=======
           logger.info(`Error inserting commitment (attempt ${retries}): ${error.message}`);
->>>>>>> 1fcf4215
 
           if (retries < this.retryAttempts) {
             await new Promise((resolve) => setTimeout(resolve, this.retryDelay * retries));
           } else {
-<<<<<<< HEAD
-            console.log(`Failed to insert commitment after ${this.retryAttempts} attempts.`);
-=======
             logger.info(`Failed to insert commitment after ${this.retryAttempts} attempts.`);
->>>>>>> 1fcf4215
             throw error;
           }
         }
@@ -165,11 +157,7 @@
         const expectedCount = endSequenceId - startSequenceId + 1;
 
         if (sequenceIds.length < expectedCount) {
-<<<<<<< HEAD
-          console.log(
-=======
           logger.info(
->>>>>>> 1fcf4215
             `WARNING: Sequence ID gap detected! Range ${startSequenceId}-${endSequenceId} should have ${expectedCount} items but found ${sequenceIds.length}`,
           );
 
@@ -182,11 +170,7 @@
           }
         }
 
-<<<<<<< HEAD
-        console.log(`Batch: Got ${commitments.length} commitments, sequence range ${startSequenceId}-${endSequenceId}`);
-=======
         logger.info(`Batch: Got ${commitments.length} commitments, sequence range ${startSequenceId}-${endSequenceId}`);
->>>>>>> 1fcf4215
 
         await this.updateCursor({
           status: CursorStatus.IN_PROGRESS,
@@ -204,11 +188,7 @@
 
         commitments = await CommitmentModel.find(query).sort({ sequenceId: 1 });
       } else {
-<<<<<<< HEAD
-        console.log(`Cursor is IN_PROGRESS but missing sequence ID boundaries`);
-=======
         logger.info(`Cursor is IN_PROGRESS but missing sequence ID boundaries`);
->>>>>>> 1fcf4215
       }
     }
 
@@ -230,11 +210,7 @@
   public async confirmBlockProcessed(): Promise<boolean> {
     const currentCursor = await CursorCheckpointModel.findById('commitmentCursor');
     if (!currentCursor || !currentCursor.currentBatchEndSequenceId) {
-<<<<<<< HEAD
-      console.log('Error: Cannot confirm block processed - cursor not found or missing currentBatchEndSequenceId');
-=======
       logger.info('Error: Cannot confirm block processed - cursor not found or missing currentBatchEndSequenceId');
->>>>>>> 1fcf4215
       return false;
     }
 
@@ -285,11 +261,7 @@
       return [];
     }
 
-<<<<<<< HEAD
-    console.log(`Missing sequence IDs: ${gaps.join(', ')}`);
-=======
     logger.info(`Missing sequence IDs: ${gaps.join(', ')}`);
->>>>>>> 1fcf4215
 
     // Look for these commitments with retry logic
     const recoveredCommitments: any[] = [];
@@ -302,21 +274,13 @@
       });
 
       if (foundCommitments.length > 0) {
-<<<<<<< HEAD
-        console.log(
-=======
         logger.info(
->>>>>>> 1fcf4215
           `Found ${foundCommitments.length} of ${gaps.length} commitments with missing sequence IDs on try ${this.retryAttempts - retriesLeft + 1}!`,
         );
 
         // Add the missing commitments to our results
         foundCommitments.forEach((c) => {
-<<<<<<< HEAD
-          console.log(`  ID: ${c._id}, SeqID: ${c.sequenceId}, RequestID: ${c.requestId}`);
-=======
           logger.info(`  ID: ${c._id}, SeqID: ${c.sequenceId}, RequestID: ${c.requestId}`);
->>>>>>> 1fcf4215
           recoveredCommitments.push(c);
 
           const index = gaps.indexOf(c.sequenceId);
@@ -328,11 +292,7 @@
         stillMissingCount = gaps.length;
 
         if (stillMissingCount === 0) {
-<<<<<<< HEAD
-          console.log(`All missing commitments found after ${this.retryAttempts - retriesLeft + 1} attempts!`);
-=======
           logger.info(`All missing commitments found after ${this.retryAttempts - retriesLeft + 1} attempts!`);
->>>>>>> 1fcf4215
           break;
         }
       }
@@ -342,22 +302,14 @@
       }
 
       retriesLeft--;
-<<<<<<< HEAD
-      console.log(
-=======
       logger.info(
->>>>>>> 1fcf4215
         `Still missing ${stillMissingCount} commitments. Retrying after delay... (${retriesLeft} retries left)`,
       );
       await new Promise((resolve) => setTimeout(resolve, this.retryDelay * (this.retryAttempts - retriesLeft)));
     }
 
     if (stillMissingCount > 0) {
-<<<<<<< HEAD
-      console.log(
-=======
       logger.info(
->>>>>>> 1fcf4215
         `WARNING: Unable to find ${stillMissingCount} commitments with sequence IDs: ${gaps.join(', ')} after ${this.retryAttempts} attempts`,
       );
     }
