--- conflicted
+++ resolved
@@ -145,13 +145,9 @@
         serverId: serverId,
       });
     } else {
-<<<<<<< HEAD
-      logger.info('High availability mode is disabled.');
-=======
       console.log('High availability mode is disabled.');
       AggregatorGateway.blockCreationActive = true;
       AggregatorGateway.startNextBlock(roundManager);
->>>>>>> 80dc3159
     }
     const app = express();
     app.use(cors());
@@ -253,14 +249,6 @@
     return new AggregatorGateway(serverId, server, leaderElection, roundManager);
   }
 
-<<<<<<< HEAD
-  private static onBecomeLeader(aggregatorServerId: string): void {
-    logger.info(`Server ${aggregatorServerId} became the leader.`);
-  }
-
-  private static onLoseLeadership(aggregatorServerId: string): void {
-    logger.info(`Server ${aggregatorServerId} lost leadership.`);
-=======
   private static onBecomeLeader(aggregatorServerId: string, roundManager: RoundManager): void {
     console.log(`Server ${aggregatorServerId} became the leader.`);
     this.blockCreationActive = true;
@@ -274,7 +262,6 @@
       clearTimeout(this.blockCreationTimer);
       this.blockCreationTimer = null;
     }
->>>>>>> 80dc3159
   }
 
   private static async setupAlphabillClient(
@@ -319,7 +306,7 @@
     if (!this.blockCreationActive) {
       return;
     }
-    
+
     const time = Date.now();
     this.blockCreationTimer = setTimeout(
       async () => {
@@ -331,14 +318,10 @@
             }
           }
         } catch (error) {
-<<<<<<< HEAD
-          logger.error('Failed to create block:', error);
-=======
           console.error('Failed to create block:', error);
           if (this.blockCreationActive) {
             this.startNextBlock(roundManager);
           }
->>>>>>> 80dc3159
         }
       },
       Math.ceil(time / 1000) * 1000 - time,
