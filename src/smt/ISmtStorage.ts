--- conflicted
+++ resolved
@@ -14,20 +14,19 @@
   getAll(): Promise<SmtNode[]>;
 
   /**
-<<<<<<< HEAD
    * Retrieves SMT nodes that match the specified paths.
    *
    * @param paths Array of paths (requestIds as BigInt) to look up
    * @returns Promise resolving to an array of matching SMT nodes
    */
   getByPaths(paths: bigint[]): Promise<SmtNode[]>;
-=======
+
+  /**
    * Gets SMT nodes in chunks
-   * 
+   *
    * @param chunkSize The maximum number of nodes to return per chunk
    * @param callback Function called for each chunk of nodes
    * @returns Promise that resolves when all chunks have been processed
    */
   getAllInChunks(chunkSize: number, callback: (chunk: SmtNode[]) => Promise<void>): Promise<void>;
->>>>>>> 02d6b810
 }