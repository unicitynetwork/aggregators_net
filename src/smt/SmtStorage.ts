import mongoose, { model } from 'mongoose';

import { ISmtStorage } from './ISmtStorage.js';
import { SmtNode } from './SmtNode.js';
import logger from '../logger.js';
import { SCHEMA_TYPES } from '../StorageSchemaTypes.js';

interface ISmtNode {
  path: bigint;
  value: Uint8Array;
}

const LeafSchema = new mongoose.Schema({
  path: { required: true, type: SCHEMA_TYPES.BIGINT_BINARY, unique: true },
  value: { required: true, type: SCHEMA_TYPES.UINT8_ARRAY },
});

export const LeafModel = model<ISmtNode>('Leaf', LeafSchema);

export class SmtStorage implements ISmtStorage {
  public async getAll(): Promise<SmtNode[]> {
    const stored = await LeafModel.find({});
    return stored.map((doc) => new SmtNode(doc.path, new Uint8Array(doc.value)));
  }

  public async put(leaf: SmtNode): Promise<boolean> {
    await new LeafModel({
      path: leaf.path,
      value: leaf.value,
    }).save();
    return true;
  }

  /**
   * Stores multiple SMT nodes in a single atomic transaction.
   *
   * @param leaves The SMT nodes to store
   * @returns Promise resolving to true if operation succeeds
   */
  public async putBatch(leaves: SmtNode[]): Promise<boolean> {
    if (leaves.length === 0) {
      return true;
    }

    const session = await mongoose.startSession();

    try {
      session.startTransaction();

      // Use bulkWrite with updateOne operations that only insert new nodes
      const operations = leaves.map((node) => ({
        updateOne: {
          filter: { path: node.path },
          update: { $setOnInsert: { path: node.path, value: node.value } },
          upsert: true,
        },
      }));

      await LeafModel.bulkWrite(operations, { session });

      await session.commitTransaction();
      logger.debug(`Successfully committed transaction for ${leaves.length} SMT nodes`);
      return true;
    } catch (error) {
      logger.error('Error in SmtStorage putBatch:', error);
      try {
        await session.abortTransaction();
      } catch (abortError) {
        logger.error('Error aborting transaction:', abortError);
      }
      throw error;
    } finally {
      await session.endSession();
    }
  }

  /**
<<<<<<< HEAD
   * Retrieves SMT nodes that match the specified paths.
   *
   * @param paths Array of paths (requestIds as BigInt) to look up
   * @returns Promise resolving to an array of matching SMT nodes
   */
  public async getByPaths(paths: bigint[]): Promise<SmtNode[]> {
    if (paths.length === 0) {
      return [];
    }

    try {
      const stored = await LeafModel.find({ path: { $in: paths } });
      return stored.map((doc) => new SmtNode(doc.path, new Uint8Array(doc.value)));
    } catch (error) {
      logger.error('Error retrieving SMT nodes by paths:', error);
      throw error;
=======
   * Gets SMT nodes in chunks
   *
   * @param chunkSize The maximum number of nodes to return per chunk
   * @param callback Function called for each chunk of nodes
   * @returns Promise that resolves when all chunks have been processed
   */
  public async getAllInChunks(chunkSize: number, callback: (chunk: SmtNode[]) => Promise<void>): Promise<void> {
    let processedCount = 0;
    let chunk: SmtNode[] = [];

    const cursor = LeafModel.find({}).cursor();

    for await (const doc of cursor) {
      const node = new SmtNode(doc.path, doc.value);
      chunk.push(node);

      if (chunk.length >= chunkSize) {
        await callback(chunk);
        processedCount += chunk.length;
        logger.debug(`Processed ${processedCount} SMT nodes in chunks`);
        chunk = [];
      }
    }

    if (chunk.length > 0) {
      await callback(chunk);
      processedCount += chunk.length;
>>>>>>> 02d6b810
    }
  }
}<|MERGE_RESOLUTION|>--- conflicted
+++ resolved
@@ -75,7 +75,6 @@
   }
 
   /**
-<<<<<<< HEAD
    * Retrieves SMT nodes that match the specified paths.
    *
    * @param paths Array of paths (requestIds as BigInt) to look up
@@ -92,7 +91,10 @@
     } catch (error) {
       logger.error('Error retrieving SMT nodes by paths:', error);
       throw error;
-=======
+    }
+  }
+
+  /**
    * Gets SMT nodes in chunks
    *
    * @param chunkSize The maximum number of nodes to return per chunk
@@ -120,7 +122,6 @@
     if (chunk.length > 0) {
       await callback(chunk);
       processedCount += chunk.length;
->>>>>>> 02d6b810
     }
   }
 }