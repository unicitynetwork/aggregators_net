--- conflicted
+++ resolved
@@ -14,11 +14,7 @@
 ALPHABILL_NETWORK_ID=2 # 1 - mainnet, 2 - testnet, 3 - local
 
 # High Availability configuration
-<<<<<<< HEAD
-ENABLE_HIGH_AVAILABILITY=true
-=======
 DISABLE_HIGH_AVAILABILITY=false
->>>>>>> 1fcf4215
 LOCK_TTL_SECONDS=30 # How long a lock can be held without heartbeat
 LEADER_HEARTBEAT_INTERVAL=10000 # How often to send heartbeats, in milliseconds
 LEADER_ELECTION_POLLING_INTERVAL=5000 # How often to try to acquire leadership, in milliseconds
